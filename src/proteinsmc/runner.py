"""Main entry point for running experiments."""

from __future__ import annotations

import logging
from pathlib import Path
from typing import TYPE_CHECKING

import jax
import jax.numpy as jnp

from proteinsmc.io import RunManager
from proteinsmc.models import (
  GibbsConfig,
  HMCConfig,
  MCMCConfig,
  NUTSConfig,
  ParallelReplicaConfig,
  SMCConfig,
)
from proteinsmc.sampling import (
  run_gibbs_loop,
  run_hmc_loop,
  run_mcmc_loop,
  run_nuts_loop,
)
from proteinsmc.sampling.gibbs import initialize_gibbs_state
from proteinsmc.sampling.hmc import initialize_hmc_state
from proteinsmc.sampling.mcmc import initialize_mcmc_state
from proteinsmc.sampling.nuts import initialize_nuts_state
from proteinsmc.sampling.particle_systems.parallel_replica import (
  initialize_prsmc_state,
  run_prsmc_loop,
)
from proteinsmc.sampling.particle_systems.smc import initialize_smc_state, run_smc_loop
from proteinsmc.utils.annealing import get_annealing_function
from proteinsmc.utils.constants import NUCLEOTIDES_NUM_STATES
from proteinsmc.utils.fitness import get_fitness_function
from proteinsmc.utils.memory import auto_tune_chunk_size
from proteinsmc.utils.mutation import make_mutation_fn
from proteinsmc.utils.translation import aa_to_nucleotide, nucleotide_to_aa

if TYPE_CHECKING:
  from proteinsmc.models.sampler_base import BaseSamplerConfig

SAMPLER_REGISTRY = {
  "smc": {
    "config_cls": SMCConfig,
    "initialize_fn": initialize_smc_state,
    "run_fn": run_smc_loop,
  },
  "parallel_replica": {
    "config_cls": ParallelReplicaConfig,
    "initialize_fn": initialize_prsmc_state,
    "run_fn": run_prsmc_loop,
  },
  "gibbs": {
    "config_cls": GibbsConfig,
    "initialize_fn": initialize_gibbs_state,
    "run_fn": run_gibbs_loop,
  },
  "mcmc": {
    "config_cls": MCMCConfig,
    "initialize_fn": initialize_mcmc_state,
    "run_fn": run_mcmc_loop,
  },
  "hmc": {
    "config_cls": HMCConfig,
    "initialize_fn": initialize_hmc_state,
    "run_fn": run_hmc_loop,
  },
  "nuts": {
    "config_cls": NUTSConfig,
    "initialize_fn": initialize_nuts_state,
    "run_fn": run_nuts_loop,
  },
}


logger = logging.getLogger(__name__)
logger.setLevel(logging.INFO)


def run_experiment(config: BaseSamplerConfig, output_dir: str | Path, seed: int = 0) -> None:
  """Run a sampling experiment based on the provided configuration.

  Args:
      config: A configuration object inheriting from BaseSamplerConfig.
      output_dir: The directory to save the results.
      seed: An integer seed for the random number generator.

  """
  key = jax.random.PRNGKey(seed)

  if config.sampler_type not in SAMPLER_REGISTRY:
    msg = (
      f"Unknown sampler_type: '{config.sampler_type}'. "
      f"Available types: {list(SAMPLER_REGISTRY.keys())}."
    )
    raise ValueError(msg)

  sampler_def = SAMPLER_REGISTRY[config.sampler_type]

  # 1. Validate config type
  if not isinstance(config, sampler_def["config_cls"]):
    msg = (
      f"Configuration object of type {type(config)} does not match "
      f"sampler type '{config.sampler_type}' which requires {sampler_def['config_cls']}."
    )
    raise TypeError(msg)

  chunk_size = None
  fitness_fn = get_fitness_function(
    evaluator_config=config.fitness_evaluator,
    n_states=config.n_states,
    translate_func=nucleotide_to_aa
    if config.n_states == NUCLEOTIDES_NUM_STATES
    else aa_to_nucleotide,
  )
  if config.memory_config.auto_tuning_config.enable_auto_tuning:
    logger.info(
      "Auto-tuning is enabled. This may affect performance and memory usage. "
      "Ensure that the auto-tuning configuration is set correctly.",
    )
    key, tune_key = jax.random.split(key)
    chunk_size = auto_tune_chunk_size(
      func=fitness_fn,
      test_data=(
<<<<<<< HEAD
        tune_key,
=======
        jax.random.split(key)[0],
>>>>>>> 1a0a9245
        jnp.zeros(
          (
            max(config.memory_config.auto_tuning_config.probe_chunk_sizes),
            len(config.seed_sequence),
          ),
        ),
        None,
      ),
      config=config.memory_config.auto_tuning_config,
      static_args={"sequence_type": config.sequence_type},
    )
    fitness_fn = get_fitness_function(
      evaluator_config=config.fitness_evaluator,
      n_states=config.n_states,
      translate_func=nucleotide_to_aa
      if config.n_states == NUCLEOTIDES_NUM_STATES
      else aa_to_nucleotide,
      chunk_size=chunk_size,
    )

  initialize_fn = sampler_def["initialize_fn"]
  run_fn = sampler_def["run_fn"]
  mutation_fn = make_mutation_fn(
    config=config,
  )

  with RunManager(Path(output_dir), config) as writer:
    logger.info(
      "Starting run %s of type '%s'...",
      writer.run_id,
      config.sampler_type,
    )

    # 3. Initialize sampler state
    key, init_key = jax.random.split(key)
    initial_state = initialize_fn(config, fitness_fn, init_key)

    if hasattr(config, "annealing_config"):
      annealing_fn = get_annealing_function(config.annealing_config)  # type: ignore[assignment]
      final_state, all_outputs = run_fn(
        config=config,
        initial_state=initial_state,
        log_prob_fn=fitness_fn,
        mutation_fn=mutation_fn,
        annealing_fn=annealing_fn,
      )
    else:
      final_state, all_outputs = run_fn(
        config=config,
        initial_state=initial_state,
        log_prob_fn=fitness_fn,
        mutation_fn=mutation_fn,
      )

    # 4. Run the core sampler loop

    # 5. Write results to disk
    logger.info("Writing results to disk...")
    num_steps = all_outputs[next(iter(all_outputs))].shape[0]
    for i in range(num_steps):
      step_output_tree = jax.tree_util.tree_map(lambda x: x[i], all_outputs)

      scalar_metrics: dict[str, int | float] = {"step": i}
      for metric_name, metric_value in step_output_tree.items():
        if metric_value.ndim == 0:
          scalar_metrics[metric_name] = float(metric_value)
      writer.log_scalars(scalar_metrics)

      writer.step(step_output_tree)

  logger.info("Run %s completed successfully.", writer.run_id)<|MERGE_RESOLUTION|>--- conflicted
+++ resolved
@@ -126,11 +126,8 @@
     chunk_size = auto_tune_chunk_size(
       func=fitness_fn,
       test_data=(
-<<<<<<< HEAD
         tune_key,
-=======
         jax.random.split(key)[0],
->>>>>>> 1a0a9245
         jnp.zeros(
           (
             max(config.memory_config.auto_tuning_config.probe_chunk_sizes),
