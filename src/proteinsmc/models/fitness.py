--- conflicted
+++ resolved
@@ -29,13 +29,7 @@
   n_states: int
   kwargs: dict[str, Any] = field(default_factory=dict)
 
-<<<<<<< HEAD
-  def __post_init__(self):
-    if not isinstance(self.name, str):
-      raise TypeError("name must be a string.")
-    if not isinstance(self.n_states, int):
-      raise TypeError("n_states must be an integer.")
-=======
+
   def __post_init__(self) -> None:
     """Validate the fitness function configuration."""
     if not isinstance(self.name, str):
@@ -47,7 +41,6 @@
     if not isinstance(self.kwargs, dict):
       msg = "kwargs must be a dict."
       raise TypeError(msg)
->>>>>>> 1a0a9245
 
 
 @dataclass(frozen=True)
