"""Data structures for MCMC sampler."""

from __future__ import annotations

<<<<<<< HEAD
from __future__ import annotations

=======
from dataclasses import dataclass
>>>>>>> 1a0a9245
from typing import TYPE_CHECKING
from dataclasses import dataclass

from flax.struct import PyTreeNode

from proteinsmc.models.sampler_base import BaseSamplerConfig

if TYPE_CHECKING:
  from blackjax.mcmc.random_walk import RWState as BlackjaxState
  from jaxtyping import PRNGKeyArray

  from proteinsmc.models.fitness import StackedFitness
  from proteinsmc.models.types import EvoSequence

DEFAULT_STEP_SIZE = 1e-1


@dataclass(frozen=True)
class MCMCConfig(BaseSamplerConfig):
  """Configuration for the MCMC sampler using a Random Walk Metropolis kernel.

  Attributes:
      step_size: The step size (standard deviation of the Gaussian proposal)
                  for the Random Walk Metropolis kernel.

  """

  step_size: float = DEFAULT_STEP_SIZE


class MCMCState(PyTreeNode):
  """State of the MCMC sampler.

  Attributes:
      sequence: The current sequence (sequence) of the sampler.
      fitness: The log-probability (fitness) of the current sequence.
      components_fitness: The individual components of the fitness function.
      key: The JAX PRNG key for the next step.
      blackjax_state: The internal state of the Blackjax sampler.

  """

  sequence: EvoSequence
  fitness: StackedFitness
  key: PRNGKeyArray
  blackjax_state: BlackjaxState<|MERGE_RESOLUTION|>--- conflicted
+++ resolved
@@ -2,12 +2,9 @@
 
 from __future__ import annotations
 
-<<<<<<< HEAD
 from __future__ import annotations
 
-=======
 from dataclasses import dataclass
->>>>>>> 1a0a9245
 from typing import TYPE_CHECKING
 from dataclasses import dataclass
 
