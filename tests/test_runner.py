--- conflicted
+++ resolved
@@ -4,12 +4,9 @@
 
 import tempfile
 from pathlib import Path
-<<<<<<< HEAD
 from unittest.mock import Mock, patch
 from dataclasses import replace
-=======
-from unittest.mock import MagicMock, Mock, patch
->>>>>>> 1a0a9245
+
 
 import pytest
 import jax.numpy as jnp
@@ -89,9 +86,6 @@
     # Mock the sampler functions
     mock_initial_state = Mock()
     mock_final_state = Mock()
-<<<<<<< HEAD
-    mock_outputs = {"metric1": jnp.ones(10), "metric2": jnp.ones(10)}
-=======
     mock_metric = MagicMock()
     mock_metric.shape = (10,)
     mock_item = Mock()
@@ -99,7 +93,6 @@
     mock_item.__float__ = lambda self: 0.0
     mock_metric.__getitem__.return_value = mock_item
     mock_outputs = {"metric1": mock_metric, "metric2": mock_metric}
->>>>>>> 1a0a9245
     
     with patch.dict(SAMPLER_REGISTRY, {
       "smc": {
@@ -148,9 +141,7 @@
     # Mock the sampler functions
     mock_initial_state = Mock()
     mock_final_state = Mock()
-<<<<<<< HEAD
-    mock_outputs = {"metric1": jnp.ones(10), "metric2": jnp.ones(10)}
-=======
+
     mock_metric = MagicMock()
     mock_metric.shape = (10,)
     mock_item = Mock()
@@ -158,7 +149,6 @@
     mock_item.__float__ = lambda self: 0.0
     mock_metric.__getitem__.return_value = mock_item
     mock_outputs = {"metric1": mock_metric, "metric2": mock_metric}
->>>>>>> 1a0a9245
     
     with patch.dict(SAMPLER_REGISTRY, {
       "smc": {
@@ -192,11 +182,8 @@
         "smc": {
           "config_cls": SMCConfig,
           "initialize_fn": Mock(),
-<<<<<<< HEAD
-          "run_fn": Mock(return_value=(Mock(), {"metric": jnp.ones(10)})),
-=======
+
           "run_fn": Mock(return_value=(Mock(), {"metric": mock_metric})),
->>>>>>> 1a0a9245
         }
       }), patch("proteinsmc.runner.RunManager"), \
          patch("proteinsmc.runner.get_fitness_function"), \
