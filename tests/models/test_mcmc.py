"""Unit tests for MCMC sampler data model.

Tests cover initialization and edge cases for MCMC sampler config/model.
"""
import pytest
from proteinsmc.models import mcmc, FitnessEvaluator


<<<<<<< HEAD
def test_mcmc_config_initialization(fitness_evaluator_mock: FitnessEvaluator):
  """Test MCMCConfig initialization with valid arguments.
  Args:
    fitness_evaluator_mock: A mock fitness evaluator.
  Returns:
    None
  Raises:
    AssertionError: If the config fields do not match expected values.
  Example:
    >>> test_mcmc_config_initialization(fitness_evaluator_mock)
  """
  config = mcmc.MCMCConfig(
    num_samples=15,
    step_size=0.05,
    fitness_evaluator=fitness_evaluator_mock
=======
def test_mcmc_config_initialization(basic_fitness_evaluator: FitnessEvaluator):
  """Test MCMCConfig initialization with valid arguments."""
  config = mcmc.MCMCConfig(
    num_samples=15,
    step_size=0.05,
    fitness_evaluator=basic_fitness_evaluator,
>>>>>>> 1a0a9245
  )
  assert config.num_samples == 15
  assert config.step_size == 0.05<|MERGE_RESOLUTION|>--- conflicted
+++ resolved
@@ -6,7 +6,6 @@
 from proteinsmc.models import mcmc, FitnessEvaluator
 
 
-<<<<<<< HEAD
 def test_mcmc_config_initialization(fitness_evaluator_mock: FitnessEvaluator):
   """Test MCMCConfig initialization with valid arguments.
   Args:
@@ -21,15 +20,4 @@
   config = mcmc.MCMCConfig(
     num_samples=15,
     step_size=0.05,
-    fitness_evaluator=fitness_evaluator_mock
-=======
-def test_mcmc_config_initialization(basic_fitness_evaluator: FitnessEvaluator):
-  """Test MCMCConfig initialization with valid arguments."""
-  config = mcmc.MCMCConfig(
-    num_samples=15,
-    step_size=0.05,
-    fitness_evaluator=basic_fitness_evaluator,
->>>>>>> 1a0a9245
-  )
-  assert config.num_samples == 15
-  assert config.step_size == 0.05+    fitness_evaluator=fitness_evaluator_mock