"""Unit tests for BaseSamplerConfig data model.

Tests cover initialization and edge cases for BaseSamplerConfig.
"""
import pytest
<<<<<<< HEAD
from proteinsmc.models import sampler_base, FitnessEvaluator


def test_base_sampler_config_initialization(fitness_evaluator_mock: FitnessEvaluator):
  """Test BaseSamplerConfig initialization with valid arguments.
  Args:
    fitness_evaluator_mock: A mock fitness evaluator.
  Returns:
    None
  Raises:
    AssertionError: If the config fields do not match expected values.
  Example:
    >>> test_base_sampler_config_initialization(fitness_evaluator_mock)
  """
  config = sampler_base.BaseSamplerConfig(
    prng_seed=123,
    sampler_type="smc",
    seed_sequence="ACDEFGHIKLMNPQRSTVWY",
    num_samples=10,
    n_states=20,
    mutation_rate=0.05,
    diversification_ratio=0.2,
    sequence_type="protein",
    fitness_evaluator=fitness_evaluator_mock,
=======
from proteinsmc.models import sampler_base, FitnessEvaluator, MemoryConfig


def test_base_sampler_config_initialization(
    basic_fitness_evaluator: FitnessEvaluator,
):
  """Test BaseSamplerConfig initialization with valid arguments."""
  config = sampler_base.BaseSamplerConfig(
      prng_seed=123,
      sampler_type="smc",
      seed_sequence="ACDEFGHIKLMNPQRSTVWY",
      num_samples=10,
      n_states=20,
      mutation_rate=0.05,
      diversification_ratio=0.2,
      sequence_type="protein",
      fitness_evaluator=basic_fitness_evaluator,
>>>>>>> 1a0a9245
  )
  assert config.prng_seed == 123
  assert config.sampler_type == "smc"
  assert config.seed_sequence == "ACDEFGHIKLMNPQRSTVWY"
  assert config.num_samples == 10
  assert config.n_states == 20
  assert config.mutation_rate == 0.05
  assert config.diversification_ratio == 0.2
  assert config.sequence_type == "protein"
  assert isinstance(config.fitness_evaluator, FitnessEvaluator)
  assert isinstance(config.memory_config, MemoryConfig)<|MERGE_RESOLUTION|>--- conflicted
+++ resolved
@@ -3,7 +3,6 @@
 Tests cover initialization and edge cases for BaseSamplerConfig.
 """
 import pytest
-<<<<<<< HEAD
 from proteinsmc.models import sampler_base, FitnessEvaluator
 
 
@@ -28,25 +27,6 @@
     diversification_ratio=0.2,
     sequence_type="protein",
     fitness_evaluator=fitness_evaluator_mock,
-=======
-from proteinsmc.models import sampler_base, FitnessEvaluator, MemoryConfig
-
-
-def test_base_sampler_config_initialization(
-    basic_fitness_evaluator: FitnessEvaluator,
-):
-  """Test BaseSamplerConfig initialization with valid arguments."""
-  config = sampler_base.BaseSamplerConfig(
-      prng_seed=123,
-      sampler_type="smc",
-      seed_sequence="ACDEFGHIKLMNPQRSTVWY",
-      num_samples=10,
-      n_states=20,
-      mutation_rate=0.05,
-      diversification_ratio=0.2,
-      sequence_type="protein",
-      fitness_evaluator=basic_fitness_evaluator,
->>>>>>> 1a0a9245
   )
   assert config.prng_seed == 123
   assert config.sampler_type == "smc"
@@ -56,5 +36,6 @@
   assert config.mutation_rate == 0.05
   assert config.diversification_ratio == 0.2
   assert config.sequence_type == "protein"
+  assert config.sequence_type == "protein"
   assert isinstance(config.fitness_evaluator, FitnessEvaluator)
   assert isinstance(config.memory_config, MemoryConfig)