--- conflicted
+++ resolved
@@ -3,7 +3,6 @@
 Tests cover initialization and edge cases for ParallelReplicaConfig.
 """
 import pytest
-<<<<<<< HEAD
 from proteinsmc.models import parallel_replica, FitnessEvaluator, SMCConfig, AnnealingConfig
 
 
@@ -34,35 +33,5 @@
     island_betas=[0.25, 0.5, 0.75, 1.0]
   )
   assert config.n_islands == 4
-=======
-from proteinsmc.models import (
-    parallel_replica,
-    SMCConfig,
-    AnnealingConfig,
-)
 
-
-def test_parallel_replica_config_initialization(
-    basic_smc_config: SMCConfig, basic_annealing_config: AnnealingConfig
-):
-  """Test ParallelReplicaConfig initialization with valid arguments."""
-  n_islands = 4
-  config = parallel_replica.ParallelReplicaConfig(
-      prng_seed=basic_smc_config.prng_seed,
-      seed_sequence=basic_smc_config.seed_sequence,
-      num_samples=basic_smc_config.num_samples,
-      n_states=basic_smc_config.n_states,
-      mutation_rate=basic_smc_config.mutation_rate,
-      diversification_ratio=basic_smc_config.diversification_ratio,
-      sequence_type=basic_smc_config.sequence_type,
-      fitness_evaluator=basic_smc_config.fitness_evaluator,
-      memory_config=basic_smc_config.memory_config,
-      smc_config=basic_smc_config,
-      n_islands=n_islands,
-      exchange_frequency=5,
-      island_betas=[0.25, 0.5, 0.75, 1.0],
-      meta_annealing_schedule=basic_annealing_config,
-  )
-  assert config.n_islands == n_islands
->>>>>>> 1a0a9245
   assert config.exchange_frequency == 5