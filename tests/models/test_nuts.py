"""Unit tests for NUTS sampler data model.

Tests cover initialization and edge cases for NUTS sampler config/model.
"""
import pytest
from proteinsmc.models import nuts, FitnessEvaluator


<<<<<<< HEAD
def test_nuts_config_initialization(fitness_evaluator_mock: FitnessEvaluator):
  """Test NUTSConfig initialization with valid arguments.
  Args:
    fitness_evaluator_mock: A mock fitness evaluator.
  Returns:
    None
  Raises:
    AssertionError: If the config fields do not match expected values.
  Example:
    >>> test_nuts_config_initialization(fitness_evaluator_mock)
  """
  config = nuts.NUTSConfig(
    num_samples=25,
    step_size=0.1,
    max_num_doublings=10,
    fitness_evaluator=fitness_evaluator_mock
  )
  assert config.num_samples == 25
  assert config.step_size == 0.1
=======
def test_nuts_config_initialization(basic_fitness_evaluator: FitnessEvaluator):
  """Test NUTSConfig initialization with valid arguments."""
  config = nuts.NUTSConfig(
    num_samples=25,
    max_num_doublings=10,
    fitness_evaluator=basic_fitness_evaluator,
  )
  assert config.num_samples == 25
>>>>>>> 1a0a9245
  assert config.max_num_doublings == 10<|MERGE_RESOLUTION|>--- conflicted
+++ resolved
@@ -6,7 +6,6 @@
 from proteinsmc.models import nuts, FitnessEvaluator
 
 
-<<<<<<< HEAD
 def test_nuts_config_initialization(fitness_evaluator_mock: FitnessEvaluator):
   """Test NUTSConfig initialization with valid arguments.
   Args:
@@ -26,14 +25,5 @@
   )
   assert config.num_samples == 25
   assert config.step_size == 0.1
-=======
-def test_nuts_config_initialization(basic_fitness_evaluator: FitnessEvaluator):
-  """Test NUTSConfig initialization with valid arguments."""
-  config = nuts.NUTSConfig(
-    num_samples=25,
-    max_num_doublings=10,
-    fitness_evaluator=basic_fitness_evaluator,
-  )
-  assert config.num_samples == 25
->>>>>>> 1a0a9245
+
   assert config.max_num_doublings == 10