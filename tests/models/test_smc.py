--- conflicted
+++ resolved
@@ -3,9 +3,7 @@
 Tests cover initialization, type checking, and edge cases for SMCConfig.
 """
 import pytest
-<<<<<<< HEAD
 from proteinsmc.models import SMCConfig, FitnessEvaluator, MemoryConfig, AnnealingConfig, AutoTuningConfig
-=======
 from proteinsmc.models import (
     SMCConfig,
     FitnessEvaluator,
@@ -14,7 +12,6 @@
     FitnessFunction,
     AutoTuningConfig,
 )
->>>>>>> 1a0a9245
 
 
 def test_smc_config_initialization(fitness_evaluator_mock: FitnessEvaluator):
@@ -36,13 +33,7 @@
     mutation_rate=0.1,
     diversification_ratio=0.5,
     sequence_type="protein",
-<<<<<<< HEAD
     fitness_evaluator=fitness_evaluator_mock,
-=======
-    fitness_evaluator=FitnessEvaluator(
-        fitness_functions=(FitnessFunction(name="test", n_states=20),)
-    ),
->>>>>>> 1a0a9245
     memory_config=MemoryConfig(
       batch_size=16,
       enable_batched_computation=True,
